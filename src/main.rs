--- conflicted
+++ resolved
@@ -252,68 +252,7 @@
 			ilias::file::download(&path, relative_path, ilias, url).await?;
 		},
 		PluginDispatch { url, .. } => {
-<<<<<<< HEAD
-			if ilias.opt.no_videos {
-				return Ok(());
-			}
-			create_dir(&path).await?;
-			let full_url = {
-				// first find the link to full video list
-				let list_url = format!("{}ilias.php?ref_id={}&cmdClass=xocteventgui&cmdNode=nc:n4:14u&baseClass=ilObjPluginDispatchGUI&lang=de&limit=20&cmd=asyncGetTableGUI&cmdMode=asynch", ILIAS_URL, url.ref_id);
-				log!(1, "Loading {}", list_url);
-				let data = ilias.download(&list_url).await?;
-				let html = data.text().await?;
-				let html = Html::parse_fragment(&html);
-				html.select(&a)
-					.filter_map(|link| link.value().attr("href"))
-					.filter(|href| href.contains("trows=800"))
-					.map(|x| x.to_string()).next().ok_or(anyhow!("video list link not found"))?
-			};
-			log!(1, "Rewriting {}", full_url);
-			let mut full_url = Url::parse(&format!("{}{}", ILIAS_URL, full_url))?;
-			let mut query_parameters = full_url.query_pairs().map(|(x,y)| (x.into_owned(), y.into_owned())).collect::<Vec<_>>();
-			for (key, value) in &mut query_parameters {
-				match key.as_ref() {
-					"cmd" => *value = "asyncGetTableGUI".into(),
-					"cmdClass" => *value = "xocteventgui".into(),
-					_ => {}
-				}
-			}
-			query_parameters.push(("cmdMode".into(), "asynch".into()));
-			full_url.query_pairs_mut().clear().extend_pairs(&query_parameters).finish();
-			log!(1, "Loading {}", full_url);
-			let data = ilias.download(&full_url.into_string()).await?;
-			let html = data.text().await?;
-			let html = Html::parse_fragment(&html);
-			for row in html.select(&video_tr) {
-				let link = row.select(&a_target_blank).next();
-				if link.is_none() {
-					log!(0, "Warning: table row without link in {}", url.url);
-					continue;
-				}
-				let link = link.unwrap();
-				let mut cells = row.select(&td);
-				if let Some(title) = cells.nth(2) {
-					let title = title.text().collect::<String>();
-					let title = title.trim();
-					if title.starts_with("<div") {
-						continue;
-					}
-					let mut path = path.clone();
-					path.push(format!("{}.mp4", file_escape(title)));
-					log!(1, "Found video: {}", title);
-					let video = Video {
-						url: URL::raw(link.value().attr("href").ok_or(anyhow!("video link without href"))?.to_owned())
-					};
-					let ilias = Arc::clone(&ilias);
-					spawn!(async {
-						process_gracefully(ilias, path, video).await;
-					});
-				}
-			}
-=======
 			ilias::plugin_dispatch::download(&path, ilias, url).await?;
->>>>>>> 75f00340
 		},
 		Video { url } => {
 			ilias::video::download(&path, relative_path, ilias, url).await?;
